--- conflicted
+++ resolved
@@ -126,7 +126,6 @@
 
 See [MCP_SERVER.md](MCP_SERVER.md) for API documentation and examples.
 
-<<<<<<< HEAD
 **CLI Embedding Management**:
 
 ```bash
@@ -144,8 +143,7 @@
 
 For detailed vector search documentation, see [VECTOR_SEARCH.md](docs/VECTOR_SEARCH.md).
 
-=======
->>>>>>> 5baadea2
+
 ### Orchestrated Sessions (Default)
 
 **New in v2.0**: Running `mnemosyne` without any commands launches an orchestrated Claude Code session with full multi-agent coordination:
@@ -208,11 +206,7 @@
 - ✅ **Hashed Tasks**: SHA256 hash of task descriptions (16 chars only)
 - ✅ **Limited Keywords**: Max 10 generic keywords, no sensitive terms
 - ✅ **Statistical Features**: Only computed metrics stored, never raw content
-<<<<<<< HEAD
 - ✅ **No Additional Network Calls**: Uses existing Anthropic API calls, no separate requests
-=======
-- ✅ **No Network Calls**: Uses existing Anthropic API calls, no separate requests
->>>>>>> 5baadea2
 - ✅ **Graceful Degradation**: System works perfectly when disabled
 
 **How It Works**:
